import numpy as np
import pandas as pd
import torch
from model import Model

class SES(Model):
    def __init__(self, dep_var, indep_var=None, **kwargs):
        super().set_allowed_kwargs(['alpha'])
        super().__init__(dep_var, indep_var, **kwargs)

    def __smooth(self, alpha:float, y, lprev):
        '''
        This function calculates the smoothed value for a given alpha and y value.
        Smoothing equation: 
        '''
        return torch.add(torch.mul(alpha, y),torch.mul((1 - alpha), lprev))
    
    def fit(self):
        '''
        This function fits the model to the data using smoothing equation.
        l_t = alpha * y_t + (1 - alpha) * l_{t-1}
        '''
        self.fitted = torch.zeros(self.dep_var.shape[0])
        for index,row in enumerate(self.dep_var):
            if index == 0:
                self.smooth = row
                self.fitted[0] = row
            else:
                self.smooth = self.__smooth(self.alpha, row, self.smooth)
                self.fitted[index] = self.smooth
        return self.smooth.item()
    
    def predict(self,h):
        '''
        This function predicts the next value in the series using the forecast equation.
        yhat_{t+h|t} = l_t
        '''
        self.forecast = torch.tensor([self.smooth])
        for i in range(1,h):
            self.forecast = torch.cat((self.forecast,self.__smooth(self.alpha, self.forecast[i-1], self.forecast[i-1]).reshape(1)))
        return self.forecast


class HoltTrend(Model):
    def __init__(self, dep_var, indep_var=None, **kwargs):
        super().set_allowed_kwargs(['alpha', 'beta', 'damped'])
        super().__init__(dep_var, indep_var, **kwargs)

    def __smooth_level(self, alpha, y, lprev, bprev):
        '''This function calculates the smoothed level for a given alpha and y value'''
        return alpha * y + (1 - alpha) * (lprev + bprev)

    def __smooth_trend(self, beta, lcurr, lprev, bprev):
        '''This function calculates the smoothed trend for a given beta and level values'''
        return beta * (lcurr - lprev) + (1 - beta) * bprev

    def fit(self):
        
        '''This function fits the model to the data using the following equations:
        l_t = alpha * y_t + (1 - alpha) * (l_{t-1} + b_{t-1})
        b_t = beta * (l_t - l_{t-1}) + (1 - beta) * b_{t-1}'''
        
        self.fitted = np.zeros(self.dep_var.shape[0])
        for index, row in self.dep_var.iterrows():
            if index == 0:
                self.level = row[0]
                self.trend = 0
                self.fitted[0] = row[0]
            else:
                self.level = self.__smooth_level(self.alpha, row[0], self.level, self.trend)
                self.trend = self.__smooth_trend(self.beta, self.level, self.fitted[index-1], self.trend)
                self.fitted[index] = self.level + self.trend
                if self.damped:
                    self.trend *= self.beta_damp
        return self.level, self.trend

    def predict(self, h):
        
        '''This function predicts the next h values in the series using the forecast equation.
        yhat_{t+h|t} = l_t + h * b_t'''
        
        self.forecast = np.zeros(h)
        for i in range(h):
            self.forecast[i] = self.level + (i+1) * self.trend
            if self.damped:
                self.forecast[i] *= self.beta_damp ** (i+1)
        return self.forecast


class HoltWinters:
    def __init__(self, data, seasonal_periods=4, alpha=0.2, beta=0.2, gamma=0.2, forecast_periods=4):
        self.data = data
        self.seasonal_periods = seasonal_periods
        self.alpha = alpha
        self.beta = beta
        self.gamma = gamma
        self.forecast_periods = forecast_periods
        
    def holt_winters_additive(self):
        """
        Holt-Winters additive seasonal method for time series forecasting.

        Returns:
        forecast (pandas.DataFrame): DataFrame containing the forecasted values and their confidence intervals.
        """

        # Split data into training and validation sets
        train = self.data[:-self.forecast_periods]
        val = self.data[-self.forecast_periods:]

        # Initialize parameters
        level = np.mean(train)
        trend = np.mean(np.diff(train))
        seasonals = np.zeros(self.seasonal_periods)

        # Initialize forecast
        forecast = np.zeros(len(train) + self.forecast_periods)

        # Calculate initial seasonals
        for i in range(self.seasonal_periods):
            seasonals[i] = np.mean(train[i::self.seasonal_periods] - level)

        # Perform forecasting
        for i in range(len(train) + self.forecast_periods):
            if i < len(train):
                # Update level
                level = self.alpha * (train[i] - seasonals[i % self.seasonal_periods]) + (1 - self.alpha) * (level + trend)
                # Update trend
                trend = self.beta * (level - level[i - 1]) + (1 - self.beta) * trend
                # Update seasonals
                seasonals[i % self.seasonal_periods] = self.gamma * (train[i] - level) + (1 - self.gamma) * seasonals[i % self.seasonal_periods]
            else:
                # Forecast
                forecast[i] = level + (i - len(train) + 1) * trend + seasonals[i % self.seasonal_periods]

        # Construct forecast DataFrame
        forecast_df = pd.DataFrame(forecast[-self.forecast_periods:], index=val.index, columns=["Forecast"])

        return forecast_df
    
    def holt_winters_multiplicative(self):
        """
        Holt-Winters multiplicative seasonal method for time series forecasting.

        Returns:
        forecast (pandas.DataFrame): DataFrame containing the forecasted values and their confidence intervals.
        """

        # Split data into training and validation sets
        train = self.data[:-self.forecast_periods]
        val = self.data[-self.forecast_periods:]

        # Initialize parameters
        level = np.mean(train)
        trend = np.mean(np.diff(train))
        seasonals = np.ones(self.seasonal_periods)

        # Initialize forecast
        forecast = np.zeros(len(train) + self.forecast_periods)

        # Calculate initial seasonals
        for i in range(self.seasonal_periods):
            seasonals[i] = np.mean(train[i::self.seasonal_periods] / level)

        # Perform forecasting
        for i in range(len(train) + self.forecast_periods):
            if i < len(train):
                # Update level
                level = self.alpha * (train[i] / seasonals[i % self.seasonal_periods]) + (1 - self.alpha) * (level * trend)
                # Update trend
                trend = self.beta * (level / level[i - 1]) + (1 - self.beta) * trend
                # Update seasonals
                seasonals[i % self.seasonal_periods] = self.gamma * (train[i] / level) + (1 - self.gamma) * seasonals[i % self.seasonal_periods]
        else:
            # Forecast
            forecast[i] = (level + (i - len(train) + 1) * trend) * seasonals[i % self.seasonal_periods]

        # Construct forecast DataFrame
        forecast_df = pd.DataFrame(forecast[-self.forecast_periods:], index=val.index, columns=["Forecast"])

<<<<<<< HEAD
        return forecast_df
            
=======
    return forecast_df
>>>>>>> 909bb649
<|MERGE_RESOLUTION|>--- conflicted
+++ resolved
@@ -171,16 +171,12 @@
                 trend = self.beta * (level / level[i - 1]) + (1 - self.beta) * trend
                 # Update seasonals
                 seasonals[i % self.seasonal_periods] = self.gamma * (train[i] / level) + (1 - self.gamma) * seasonals[i % self.seasonal_periods]
-        else:
-            # Forecast
-            forecast[i] = (level + (i - len(train) + 1) * trend) * seasonals[i % self.seasonal_periods]
+            else:
+                # Forecast
+                forecast[i] = (level + (i - len(train) + 1) * trend) * seasonals[i % self.seasonal_periods]
 
         # Construct forecast DataFrame
         forecast_df = pd.DataFrame(forecast[-self.forecast_periods:], index=val.index, columns=["Forecast"])
 
-<<<<<<< HEAD
         return forecast_df
-            
-=======
-    return forecast_df
->>>>>>> 909bb649
+            