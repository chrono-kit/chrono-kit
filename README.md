**chrono-kit** is an open source python library for time series analysis and forecasting.

This project was started in 2023 by ODTU YZT.
## Documentation
See the [wiki](https://github.com/odtuyzt/chrono-kit/wiki) for documentation.

Or take a look at the [examples](https://github.com/odtuyzt/chrono-kit/tree/main/examples).

## Installation

### Dependencies

chronokit requires:
<<<<<<< HEAD
* python >= 3.8.17
* torch >= 1.13.1
* numpy >= 1.22.0
* pandas >= 1.4.0
* scipy >= 1.4.1
* matplotlib >= 3.2.1
=======

* torch >= 2.0.1
* numpy >= 1.21.6
* pandas >= 1.4.4
* scipy >= 1.9.1
* matplotlib >= 3.5.3
>>>>>>> 0044eea6

### User Installation

    pip install chrono-kit<|MERGE_RESOLUTION|>--- conflicted
+++ resolved
@@ -11,21 +11,13 @@
 ### Dependencies
 
 chronokit requires:
-<<<<<<< HEAD
+
 * python >= 3.8.17
 * torch >= 1.13.1
 * numpy >= 1.22.0
 * pandas >= 1.4.0
 * scipy >= 1.4.1
 * matplotlib >= 3.2.1
-=======
-
-* torch >= 2.0.1
-* numpy >= 1.21.6
-* pandas >= 1.4.4
-* scipy >= 1.9.1
-* matplotlib >= 3.5.3
->>>>>>> 0044eea6
 
 ### User Installation
 
